const express = require("express");
const {
  getMedicines,
  getMedicine,
  deleteMedicine,
  getDependentMedicines,
  updateMedicine
} = require("../controllers/medicineController");
const {
  protect,
  checkRelationship,
  checkSubscription
} = require("../middleware/auth");

const router = express.Router();

// Protected routes
router.use(protect);

// Get all medicines or add new one
router.route("/").get(getMedicines);

// Get medicines for a dependent
<<<<<<< HEAD
router.get(
  "/dependent/:dependentId",
  checkSubscription,
  checkRelationship,
  getDependentMedicines
);
=======
router.get("/dependent/:dependentId", checkSubscription, checkRelationship, getDependentMedicines);
>>>>>>> 19c6b1b5

// Get, update or delete specific medicine
router
  .route("/:id")
  .get(getMedicine)
  .put(checkSubscription, updateMedicine)
  .delete(deleteMedicine);

module.exports = router;<|MERGE_RESOLUTION|>--- conflicted
+++ resolved
@@ -21,16 +21,7 @@
 router.route("/").get(getMedicines);
 
 // Get medicines for a dependent
-<<<<<<< HEAD
-router.get(
-  "/dependent/:dependentId",
-  checkSubscription,
-  checkRelationship,
-  getDependentMedicines
-);
-=======
 router.get("/dependent/:dependentId", checkSubscription, checkRelationship, getDependentMedicines);
->>>>>>> 19c6b1b5
 
 // Get, update or delete specific medicine
 router
